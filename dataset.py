--- conflicted
+++ resolved
@@ -192,30 +192,17 @@
     from transformers import AutoTokenizer
     from torch.utils.data import DataLoader, SequentialSampler
     tokenizer = AutoTokenizer.from_pretrained('bert-base-uncased')
-<<<<<<< HEAD
-
-    train_file = './data/train.conll'
-    train_dataset = ConLLDataset(train_file, tokenizer)
-    # train_file = '../data/scirex/train.jsonl'
-    # train_dataset = ScirexDataset(train_file, tokenizer)
-=======
     # train_file = '../data/train.conll'
     # train_dataset = ConLLDataset(train_file, tokenizer)
     train_file = '../data/scirex/train.jsonl'
     train_dataset = ScirexDataset(train_file, tokenizer)
->>>>>>> 1530b1c8
     train_dataloader = DataLoader(train_dataset,
                                   batch_size=32,
                                   sampler=SequentialSampler(train_dataset),
                                   collate_fn=train_dataset.collate_fn)
 
     for data in train_dataloader:
-<<<<<<< HEAD
-        for i, j in zip(tokenizer.convert_ids_to_tokens(data['input_ids'][0]), data['labels'][0]):
-            pass
-=======
         input_ids = data['input_ids']
         labels = data['labels']
         if input_ids.shape[1] != labels.shape[1]:
-            raise Exception
->>>>>>> 1530b1c8
+            raise Exception